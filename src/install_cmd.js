import path from 'path'
import ProgressBar from 'progress'
import {EmptyObservable} from 'rxjs/observable/EmptyObservable'
import {_do} from 'rxjs/operator/do'
import {concat} from 'rxjs/operator/concat'
import {filter} from 'rxjs/operator/filter'
import {merge} from 'rxjs/operator/merge'
import {publishReplay} from 'rxjs/operator/publishReplay'
import {skip} from 'rxjs/operator/skip'

import * as entryDep from './entry_dep'
import * as install from './install'
import * as fsCache from './fs_cache'

function logResolved (logLevel, {parentTarget, pkgJSON: {name, version}, target}) {
  if ('debug' === logLevel) {
    parentTarget = path.basename(parentTarget).substr(0, 7)
    target = path.basename(target).substr(0, 7)
    console.log(`resolved ${parentTarget} > ${target}: ${name}@${version}`)
  }
}

/**
 * run the installation command.
 * @param  {String} cwd - current working directory (absolute path).
 * @param  {Object} argv - parsed command line arguments.
 * @return {Observable} - an observable sequence that will be completed once
 * the installation is complete.
 */
export default function installCmd (cwd, argv) {
  let logLevel = false
  if (argv.debug) logLevel = 'debug'
  if (argv.verbose) logLevel = 'info'

  let progress
  if (!logLevel) {
    progress = new ProgressBar(':percent    :current / :total   installing modules', { total: 1 })
  }

  const explicit = !!(argv._.length - 1)
  const updatedPkgJSONs = explicit
    ? entryDep.fromArgv(cwd, argv)
    : entryDep.fromFS(cwd)

  const resolved = updatedPkgJSONs::install.resolveAll(progress, cwd)::skip(1)
    ::filter(({ local }) => !local)
    ::_do(logResolved.bind(null, logLevel))
    ::publishReplay().refCount()

  const linked = resolved::install.linkAll()
  const fetched = resolved::install.fetchAll(logLevel, progress)

  // only build if we're allowed to.
  const built = argv.build
    ? resolved::install.buildAll()
    : EmptyObservable.create()

<<<<<<< HEAD
  const merged = linked::merge(fetched)::concat(built)
  merged.subscribe(null, null, () => progress && progress.tick())
  return merged
=======
  return fsCache.init()
    ::concat(linked::merge(fetched)::concat(built))
>>>>>>> 07844192
}<|MERGE_RESOLUTION|>--- conflicted
+++ resolved
@@ -55,12 +55,9 @@
     ? resolved::install.buildAll()
     : EmptyObservable.create()
 
-<<<<<<< HEAD
-  const merged = linked::merge(fetched)::concat(built)
+  const merged = fsCache.init()
+    ::concat(linked::merge(fetched)::concat(built))
+
   merged.subscribe(null, null, () => progress && progress.tick())
   return merged
-=======
-  return fsCache.init()
-    ::concat(linked::merge(fetched)::concat(built))
->>>>>>> 07844192
 }